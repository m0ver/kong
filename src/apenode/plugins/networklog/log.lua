--- conflicted
+++ resolved
@@ -8,12 +8,7 @@
   utils.create_timer(log, ngx.ctx.log_message)
 end
 
-<<<<<<< HEAD
 function log(premature, message)
-
-=======
-function _M.log(premature, message)
->>>>>>> 48e95bed
   local lower_type = string.lower(configuration.plugins.networklog.type)
   if lower_type == "log" then
     ngx.log(ngx.INFO, cjson.encode(message))
